import data.blpdata as blpdata
import model.blpmodel as blpmodel
import data
import numpy as np
from util.utilities import get_lower_triangular
import sys


def main(args):

    # Load BLP data into data class
<<<<<<< HEAD
    dataobj = blpdata.Data(data.BLP_DATA_LOC,spec="blp",add_outside_good=False)
    print(dataobj.x_1[1,4,0])
    modelobj = blpmodel.Model(dataobj,"gmm")
    #I = np.eye(dataobj.dims['Z'])
    modelobj.estimate()

=======

    dataobj = blpdata.Data(data.BLP_DATA_LOC,spec="blp",add_outside_good=False)
    modelobj = blpmodel.Model(dataobj, "gmm")
    modelobj.estimate()
    test = modelobj.compute_elasticities()
    print(test)

>>>>>>> 26a3f9c3
if __name__ == '__main__':
    main(sys.argv)<|MERGE_RESOLUTION|>--- conflicted
+++ resolved
@@ -9,21 +9,11 @@
 def main(args):
 
     # Load BLP data into data class
-<<<<<<< HEAD
     dataobj = blpdata.Data(data.BLP_DATA_LOC,spec="blp",add_outside_good=False)
-    print(dataobj.x_1[1,4,0])
-    modelobj = blpmodel.Model(dataobj,"gmm")
-    #I = np.eye(dataobj.dims['Z'])
-    modelobj.estimate()
-
-=======
-
-    dataobj = blpdata.Data(data.BLP_DATA_LOC,spec="blp",add_outside_good=False)
-    modelobj = blpmodel.Model(dataobj, "gmm")
+    modelobj = blpmodel.Model(dataobj, "2sls")
     modelobj.estimate()
     test = modelobj.compute_elasticities()
     print(test)
 
->>>>>>> 26a3f9c3
 if __name__ == '__main__':
     main(sys.argv)