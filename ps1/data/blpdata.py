import pandas as pd
import numpy as np


class Data:

    def __init__(self, filename: str, spec="micro"):
        """

        :param filename:
        """
        ## Read data
        self.raw_data = pd.read_csv(filename)
        self.agg_data = None
        self.micro_data = None

        ## Declare attributes

        # Metadata
        self.spec = spec  # Specification used
        self.dims = {}  #
        self.num_rc = None
        self.model_vars = {}
        self.add_outside_good = True

        # Data matrices
        self.choice = None
        self.d_it = None
        self.x_1 = None
        self.x_2 = None
        self.x_3 = None
        self.z = None
        self.s = None

        ## Initialize instance

        # Get the specification details
        self.get_specification()

        # Get metadata
        self.get_metadata()

        # Get data matrices
        self.get_data_matrices()

    def get_specification(self):
        """

        :param spec:
        """

        # The BLP routine from ps1_ex4.csv
        if self.spec == "blp":
            self.agg_data = self.raw_data
            self.model_vars = {"i":None,"c": None, "t": "market", "j": "choice", "x_1": ["p", "x"], "x_2": [],
                               "x_3": ["p", "x"],
                               "d": [], "s": "shares", "z": ["z1", "z2", "z3", "z4", "z5", "z6"]
                               }

        # The logit routine for ps1_ex3.csv
        elif self.spec == "logit":
            self.agg_data = self.raw_data
            self.model_vars = {"i":None,"c": None, "t": "Market", "j": "Product", "x_1": ["Prices", "x"], "x_2": [],
                               "x_3": [],
                               "d": [], "s": "Shares", "z": ["z"]
                               }
        # The micro data logit routine ps1_ex2.csv
        elif self.spec == "micro":
            self.model_vars = {"i":"i","c": "choices", "t": None, "j": "j", "x_1": ["x.1", "x.2", "x.3"], "x_2":["x.1", "x.2", "x.3"],
                               "x_3": [],
                               "d": ["d.1","d.2"], "s": "s", "z": []
                               }
            self.agg_data, self.micro_data = self.get_working_data()

        # Throw exception here if specification
        # not recognized
        else:
            raise Exception(f"Specification {spec} not recognized")

    def get_metadata(self):
        """

        """
        # Counts for index variables
        try:
            self.dims["T"] = len(self.agg_data[self.model_vars["t"]].unique())
        except KeyError:
            self.dims["T"] = 1
        self.dims["J"] = len(self.agg_data[self.model_vars["j"]].unique())

        # Household and product characteristics
        self.dims["K_1"] = len(self.model_vars["x_1"])
        self.dims["K_2"] = len(self.model_vars["x_2"])
        self.dims["K_3"] = len(self.model_vars["x_3"])
        self.dims["D"] = len(self.model_vars["d"])
        self.dims["Z"] = len(self.model_vars["z"])
        self.num_rc = self.dims["K_3"]

    def get_data_matrices(self):
        """

        """
        # Characteristics with fixed effects
        self.x_1 = self.get_product_char_matrix(self.model_vars["x_1"])

        # Product characteristics that interact with household characteristics
        self.x_2 = self.get_product_char_matrix(self.model_vars["x_2"])

        # Characteristics with heterogeneous random effects
        self.x_3 = self.get_product_char_matrix(self.model_vars["x_3"])

        # Household characteristics
        self.d = self.get_household_char_matrix()

        # Get observed market shares
        self.s = self.get_observed_market_share()

    def get_product_char_matrix(self, vars):
        """

        :param vars:
        :return:
        """
        data = self.agg_data[vars].to_numpy()
        num_cols = data.shape[1]
        data = np.reshape(data, (self.dims["T"], self.dims["J"], num_cols))

        if self.add_outside_good:
            data_w_outside_good = np.zeros((self.dims["T"] , self.dims["J"]+1, num_cols))
            data_w_outside_good[ :, 1:self.dims["J"] + 1, :] = data
            data = data_w_outside_good

        return data

    def get_household_char_matrix(self):
        return None

    def get_observed_market_share(self):
        """

        :return:
        """
        data = self.agg_data[self.model_vars["s"]].to_numpy()
        s = np.reshape(data, (self.dims["T"], self.dims["J"]))

        if self.add_outside_good:
            s_w_outside_good = np.zeros((self.dims["T"], self.dims["J"]+1))
            s_w_outside_good[:, 1:self.dims["J"] + 1] = s
            s_w_outside_good[:, 0] = 1 - np.sum(s, axis=1)
            s = s_w_outside_good

        return s

    def get_working_data(self):
        """

        """
        if self.spec != "micro":
            raise Exception(f"No microdata for {self.spec} specifications so we cannot aggregate!")

        # Aggregate raw data into market level data to recover shares and characteristics
        agg_data = self.raw_data.groupby("choice").mean()
        agg_data = agg_data[self.model_vars["x_1"]]
        observed_market_shares = self.raw_data.groupby("choice").size()/len(self.raw_data.index)
        agg_data["s"] = pd.Series(observed_market_shares)
        agg_data.reset_index(inplace=True)
        agg_data = agg_data.rename(columns={"choice":"j"})

        # Collect micro data separately
        indiv_indices = pd.Series(data=list(range(len(self.raw_data.index))),
                                  name=self.model_vars["i"])
        indiv_chars = self.raw_data[self.model_vars["d"]]
        micro_data = pd.concat([indiv_indices,indiv_chars], axis = 1)

        # Return aggregate and microdata
        return agg_data, micro_data

if __name__ == '__main__':
<<<<<<< HEAD
    pass
=======
    dat = Data("/Users/brian/Dropbox/Mac/Desktop/io/ps1/data/ps1_ex4.csv")
    x = dat.get_observed_market_share()
    print(x.shape)
>>>>>>> 5cd93723
<|MERGE_RESOLUTION|>--- conflicted
+++ resolved
@@ -176,10 +176,4 @@
         return agg_data, micro_data
 
 if __name__ == '__main__':
-<<<<<<< HEAD
     pass
-=======
-    dat = Data("/Users/brian/Dropbox/Mac/Desktop/io/ps1/data/ps1_ex4.csv")
-    x = dat.get_observed_market_share()
-    print(x.shape)
->>>>>>> 5cd93723
