--- conflicted
+++ resolved
@@ -15,13 +15,11 @@
         a[0,:i+1] = array[int(i * (i + 1) / 2):int((i + 1) * (i + 2) / 2)]
         arr.append(a)
 
-<<<<<<< HEAD
     if len(arr) == 0:
         return np.zeros((0,0))
     else:
         return np.concatenate(tuple(arr), axis=0)
-=======
-    return np.concatenate(tuple(arr), axis=0)
+
 
 def test_column_equal(array):
     cols = array.shape[1]
@@ -31,4 +29,3 @@
         out.append(np.max(array[:,i]) == np.min(array[:,i]))
 
     return out
->>>>>>> 5b318a5d
