import numpy as np
from util.estimators import iv_2sls, ols
from util.utilities import get_lower_triangular
from scipy.optimize import minimize
import pandas as pd
import itertools



class Model:

    # Set up an instance of this class
    def __init__(self, data, estimatortype, estimopts={}):
        """
        Initial the model object

        :param data: The Data object
        :param estimatortype: One of ("mle","gmm","2sls")
        :param estimopts: Optional vector of estimation options for GMM/MLE. Set to defaults if not provided
        """
        # Assign data object
        self.data = data

        # Get modeltype (one of "blp","logit","micro")
        self.modeltype = self.data.spec

        # Get estimatortype ("mle","gmm")
        self.estimatortype = estimatortype

        # Get estimator options
        if estimopts == {}:
            self.estimopts = self.get_estim_opts()
        else:
            self.estimopts = estimopts

        # Random taste shocks
        self.nu = self.draw_random_shocks()

        # Initialize all demand parameter estimates
        self.beta = []  # K_1 + D x K_2 + K_3 (K_3 + 1)/2  (All param)
        self.beta_bar_hat = []  # K_1 x 1 (Linear param)
        self.beta_o_hat = []  # D x K_2 (Param on indiv. char) (Gamma in problem 2)
        self.beta_u_hat = []  # K_3 x K_3 (Random coefficients) (Gamma in problem 4)
        self.delta = []  # (T*J x 1)
        self.init_parameter_estimates()

        # Marginal cost estimates
        self.c = []

        # initialize the elasticity matrix
        self.elasticities = []

    def get_estim_opts(self):
        """
        Set default estimator options

        :return estimopts: Dictionary containing estimator options
        """
        delta_init = np.random.randn(self.data.dims["T"], self.data.dims["J"])
        estimopts = {
            'stream': np.random.default_rng(2023),
            'num_sim': 50,
            'delta_tol': 1e-12,
            'delta_max_iter': 10000,
            'jac_tol': 1e-8,
            'delta_init': delta_init
        }

        return estimopts

    def init_parameter_estimates(self):
        """
        Initialize parameter estimates using the estimopts dictionary.
        """

        # Linear parameters
        self.beta_bar_hat = self.estimopts['stream'].uniform(-1, 1, self.data.dims["K_1"])
        # print(self.beta_bar_hat)

        # Parameters on interactions of observed household chararacteristics and product characteristics
        self.beta_o_hat = self.estimopts['stream'].uniform(-1, 1, (self.data.dims["D"], self.data.dims["K_2"]))
        # print(self.beta_o_hat)

        # Random coefficients (gamma)
        self.beta_u_hat = np.tril(
            self.estimopts['stream'].uniform(0, 1, (self.data.dims["K_3"], self.data.dims["K_3"])))
        # print(self.beta_u_hat)

        # Full parameter vector
        self.beta = np.concatenate((self.beta_bar_hat, self.beta_o_hat.flatten(), self.beta_u_hat.flatten()))
        self.beta = self.beta[self.beta != 0]

        # Mean indirect utility
        self.delta = self.estimopts['delta_init']

    def draw_random_shocks(self):
        """
        Draw random coefficients from a standard normal distribution.
        """
        return self.estimopts['stream'].standard_normal((self.data.dims['K_3'], self.estimopts['num_sim']))

    def get_model_market_shares(self, delta, beta_u, mean=True):
        """
        Recover analytic market shares using the logit expression. This function works with aggregate data;
        see get_indiv_choice_prob for predicted choice probabilities for individuals.

        :param delta: (T x J) matrix of mean indirect utilities by product and market
        :param beta_u: (K_3 x K_3) lower triangular matrix of random coefficients
        :param mean: (Bool) return numerically integrated choice probabilities
        :return cond_choice : (T x J) matrix of predicted market shares for each good j in market t
        """

        # Mean indirect utility delta (reshape (T x J) -> (T x J x S))
        delta = np.reshape(np.repeat(delta, self.estimopts['num_sim']),
                           (self.data.dims['T'], self.data.dims['J'], self.estimopts['num_sim']))

        # Unobserved individual taste variation
        x3_beta_u_hat = np.matmul(self.data.x_3, beta_u)
        x3_beta_u_hat_nu = np.matmul(x3_beta_u_hat, self.nu)

        # Deviation from mean indirect utility
        mu = x3_beta_u_hat_nu

        # Indirect conditional utility
        indirect_cond_util = delta + mu  # T x J x S
        # indirect_cond_util = np.clip(indirect_cond_util, None, 30)

        # Find numerator and denominator
        numer = np.exp(indirect_cond_util)
        denom = np.nansum(numer, 1, keepdims=True)
        denom = np.repeat(denom, self.data.dims['J'], axis=1)
        # np.testing.assert_array_less(numer, denom)

        # Divide to get a T x J x S matrix
        cond_choice = numer / (1 + denom)

        # Take the mean over all S simulations if we want to take the mean
        if mean:
            cond_choice = np.nanmean(cond_choice, 2)  # T x J x S -> T x J

        return cond_choice

    def get_indiv_choice_prob(self, delta, beta_o, agg=False):
        """
        Get individual choie probabilities using microdata.

        :param delta: (T x J) matrix of mean indirect utilities by market and product
        :param beta_o: (D x J) matrix of coefficients on interactions between household and product characteristics
        :param agg: (Bool) Return aggregate choice probabilities
        :return agg_choice, indiv_choice: Return either aggregate or individual choice probabilities
        """
        # Mean indirect utility delta (reshape (T x J) -> (T x J x I))
        delta = np.reshape(np.repeat(delta, self.data.dims['I']),
                           (self.data.dims['T'], self.data.dims['J'], self.data.dims['I']))

        # Observed individual taste variation
        d_beta_o = np.matmul(self.data.d, beta_o)
        d_beta_o_x = np.matmul(self.data.x_2, np.transpose(d_beta_o))

        # Deviation from mean indirect utility
        mu = d_beta_o_x

        # Indirect conditional utility
        indirect_cond_util = delta + mu  # T x J x I

        # Find numerator and denominator
        numer = np.exp(indirect_cond_util)
        denom = np.nansum(numer, 1, keepdims=True)
        denom = np.repeat(denom, self.data.dims['J'], axis=1)
        # np.testing.assert_array_less(numer, denom)

        # Divide to get a T x J x I matrix
        indiv_choice = numer / denom
        indiv_choice = np.transpose(indiv_choice, (2, 1, 0))[:, :, 0]  # (T x J x I) --> (I x J x T)
        agg_choice = np.nanmean(indiv_choice, axis=0)

        # Return aggregate or individual choice probabilities
        if agg:
            return agg_choice
        else:
            return indiv_choice

    def get_delta(self, beta_u=[], beta_o=[], noisy=False):
        """
        Recover the mean indirect utilities as a function of non-linear parameters

        :param beta_u: (K_3 x K_3) matrix of random coefficients
        :param beta_o: (D x K_2) matrix of interactions between prod. and hh. characteristics
        :param noisy: Switch to show convergence status and number of iterations
        :return: (T x J) matrix of mean indirect utilities
        """
        diff = np.inf
        niter = 1
        delta = self.estimopts['delta_init']
        while diff > self.estimopts['delta_tol'] and niter < self.estimopts['delta_max_iter']:
            # print(f"Iter: {niter}")
            old_delta = delta
            if beta_o == []:
                delta = self.contraction_map(delta, beta_u=beta_u)
            else:
                delta = self.contraction_map(delta, beta_o=beta_o)

            diff = np.amax(abs(delta - old_delta))
            niter += 1

        if noisy:
            print(f"Converged with diff: {diff} and iterations: {niter}")
            print(delta[2, 3])

        return delta

    def contraction_map(self, delta, beta_u=[], beta_o=[]):
        """
        One iteration of the standard contraction map from BLP'95

        :param delta: (T x J) matrix of mean indirect utilities
        :param beta_u: (K_3 x K_3) matrix of random coefficients
        :param beta_o: (D x K_2) matrix of interactions between prod. and hh. characteristics
        :return: (T x J) matrix of mean indirect utilities
        """
        if beta_o == []:
            return delta + np.log(self.data.s) - np.log(self.get_model_market_shares(delta, beta_u))
        else:
            return delta + np.log(self.data.s) - np.log(self.get_indiv_choice_prob(delta, beta_o, agg=True))

    def get_moments(self, beta_u, W):
        """

        :param beta_u:
        :param W:
        :return:
        """
        # Recover linear parameters as a function of non-linear parameters via 2SLS
        delta = np.reshape(self.get_delta(beta_u), (self.data.dims['T'] * self.data.dims['J'], 1))
        X = np.reshape(self.data.x_1, (self.data.dims['T'] * self.data.dims['J'], self.data.dims['K_1']))
        Z = np.reshape(self.data.z, (self.data.dims['T'] * self.data.dims['J'], self.data.dims['Z']))
        exog_chars = np.reshape(self.data.x_1[:, :, 1], (self.data.dims['T'] * self.data.dims['J'], 1))
        Z_with_exog = np.append(Z, exog_chars, 1)
        beta_bar, X = iv_2sls(X, Z_with_exog, delta, include_constant=True, return_X=True)

        # Unobserved quality as a function of parameters
        xi = delta - X @ beta_bar

        # Quadratic form of xi and z
        G_hat = (np.transpose(xi) @ Z_with_exog)
        Q = G_hat @ W @ np.transpose(G_hat)

        return Q.flatten()[0]

    def get_likelihood(self, delta, beta_o):
        """
        Evalualte the negative of the log-likelihood function

        :param delta: (I x J) matrix of mean indirect utilities
        :param beta_o: (D x K_2) matrix of interactions between prod. and hh. characteristics
        :return: Negative of the log-likelihood
        """
        # Get individual choice probabilities
        prob_chosen_alt = np.zeros((self.data.dims['I'], 1))
        prob_all = self.get_indiv_choice_prob(delta, beta_o)

        # Get chosen alternative
        chosen_alt = self.data.micro_data[self.data.model_vars['c']]

        # Get the model predicted probability of the chosen alternative
        for i in range(self.data.dims['I']):
            prob_chosen_alt[i] = prob_all[i, chosen_alt[i] - 1]

        return -np.sum(np.log(prob_chosen_alt))

    def mle_objective(self, x, conc_out=False):

        """
        The objective function for the MLE optimization routine

        :param x: Vector of parameters. Depends on whether we concentrate out mean indirect utilities
        :param conc_out: Switch to concentrate out mean indirect utilities
        :return: Likelihood function evaluated at (delta, beta_o) unpacked from x
        """
        if conc_out:
            beta_o = np.reshape(x, (self.data.dims['D'], self.data.dims['K_2']))
            delta = self.get_delta(beta_o=beta_o)
        else:
            delta = x[:self.data.dims['J']]
            beta_o = np.reshape(x[self.data.dims['J']:], (self.data.dims['D'], self.data.dims['K_2']))
        return self.get_likelihood(delta, beta_o)

    # Should we also pass a weighting matrix?
    def blp_objective(self, beta_u, W):
        """
        Objective function for the BLP optimization routine

        :param beta_u: (K_3 x K_3) matrix of random coefficients
        :param W: (Z x Z) weighting matrix for GMM
        :return: scalar gmm objective
        """
        # Break up parameter vector
        beta_u = get_lower_triangular(beta_u)
        return self.get_moments(beta_u, W)

    def estimate(self):
        """
        Wrapper for estimation routines
        """
        # No need to do two-step since
        # we are not reporting std. errors
        if self.modeltype == "blp":
            self.estimate_blp()
        elif self.modeltype == "logit":
            if self.estimatortype == "gmm":
                self.estimate_blp()
            elif self.estimatortype == "2sls":
                self.estimate_logit()

            self.marginal_costs()
        else:
            self.estimate_micro(conc_out=True)

    def estimate_blp(self):
        """
        Estimate the BLP model as per the specifcations of Question 2
        """
        # GMM
        print("Estimating non-linear parameters...")
        beta_tilde_init = self.beta[self.data.dims['K_1']:]
        res = minimize(lambda x: self.blp_objective(x, np.eye(self.data.dims['Z'] + 1)), beta_tilde_init,
                       method='Nelder-Mead')
        self.beta_u_hat = get_lower_triangular(res.x[self.data.dims['D'] * self.data.dims['K_2']:])
        print(f"The estimates of random coefficients = {self.beta_u_hat}\n")

        # 2SLS
        print("Estimating linear parameters...")
        self.delta = np.reshape(self.get_delta(self.beta_u_hat),
                                (self.data.dims['T'] * self.data.dims['J'], 1))

        X = np.reshape(self.data.x_1, (self.data.dims['T'] * self.data.dims['J'], self.data.dims['K_1']))
        Z = np.reshape(self.data.z, (self.data.dims['T'] * self.data.dims['J'], self.data.dims['Z']))
        exog_chars = np.reshape(self.data.x_1[:, :, 1], (self.data.dims['T'] * self.data.dims['J'], 1))
        Z_with_exog = np.append(Z, exog_chars, 1)
        self.beta_bar_hat = iv_2sls(X, Z_with_exog, self.delta, include_constant=True)[1:]
        print(f"The estimates of the linear parameters = {self.beta_bar_hat}\n")

        # Recover elasticities
        self.elasticities = self.compute_elasticities()
        print(f"Elasticity matrix = {self.elasticities}\n")

    def estimate_logit(self):
        """
        Estimate the logit model as per the specifications of Question 3
        """
        # Calculate the outside share by market
        outside_share = 1 - self.data.s.sum(axis=1, keepdims=True)

        # Compute log(s_j/s_0)
        share_by_outside_good = self.data.s / outside_share
        share_by_outside_good_long = np.reshape(share_by_outside_good, (6000, 1))
        log_shares_outside = np.log(share_by_outside_good_long)
        self.delta = log_shares_outside

        # Vectors of product characteristics and instruments
        X = np.reshape(self.data.x_1, (self.data.dims['T'] * self.data.dims['J'], self.data.dims['K_1']))
        Z = np.reshape(self.data.z, (self.data.dims['T'] * self.data.dims['J'], self.data.dims['Z']))
        Z = np.concatenate((Z, X[:, 1:]), axis=1)

        # Recover parameters via OLS
        self.beta_bar_hat = iv_2sls(X, Z, log_shares_outside, include_constant=True)[1:]
        print(f"The estimates (logit) = {self.beta_bar_hat}\n")

        # Recover elasticities
        self.elasticities = self.compute_elasticities()
        print(f"Elasticity matrix = {self.elasticities}\n")

    def estimate_micro(self, conc_out=False):
        """
        Estimate the model in question 1
        :param conc_out: Concentrate out mean indirect utilities using the BLP contraction
        """
        print("Estimating mean indirect utilities and interactions by MLE...")

        # Recover MLE estimates of delta and Gamma
        if conc_out:
            x0 = self.beta_o_hat.flatten()
            res = minimize(lambda x: self.mle_objective(x, conc_out=True), x0, method='Nelder-Mead')
            self.beta_o_hat = np.reshape(res.x, (self.data.dims['D'], self.data.dims['K_2']))
            self.delta = np.transpose(self.get_delta(beta_o=self.beta_o_hat))
        else:
            x0 = np.concatenate((self.delta.flatten(), self.beta_o_hat.flatten())).ravel()
            res = minimize(self.mle_objective, x0, method='Nelder-Mead')
            self.delta = res.x[:self.data.dims['J']]
            self.beta_o_hat = np.reshape(res.x[self.data.dims['J']:], (self.data.dims['D'], self.data.dims['K_2']))

        print(res)
        print(f"The mean indirect utilities are given delta = {self.delta}\n")
        print(f"The interaction parameters are = {self.beta_o_hat}\n")

        # Recover OLS estimates of beta bar
        X = np.reshape(self.data.x_1, (self.data.dims['J'], self.data.dims['K_1']))
        self.beta_bar_hat = ols(X, self.delta, include_constant=True)[1:]
        print(f"The linear parameters are = {self.beta_bar_hat}\n")

    def compute_elasticities(self):
        """
        Recover matrix of own and cross price elasticities averaged by market

        :return: (JxJ) matrix of elasticities
        """
        # Initialize the elasticities
        e = np.zeros((self.data.dims['J'], self.data.dims['J']))

        # Find the predicted market shares, with and without taking the mean
        s_hat = self.get_model_market_shares(self.delta, self.beta_u_hat, mean=False)
        s_hat_mean = self.get_model_market_shares(self.delta, self.beta_u_hat)

        # Loop over all values of J and then over all values of K
        for j in range(self.data.dims['J']):
            for k in range(self.data.dims['J']):
                # Break it out by case for if j = k or not
                if j != k:
                    # Find separately for j and k then multiply and get mean
                    s_hat_j = s_hat[:, j, :]
                    s_hat_k = s_hat[:, k, :]
                    j_times_k = np.multiply(s_hat_j, s_hat_k)
                    mean_j_times_k = np.nanmean(j_times_k, 1)

                    # Find alpha times p_k divided by predicted sj
                    alpha_p_k = np.multiply(self.beta_bar_hat[0], self.data.x_1[:, k, 0])
                    s_hat_mean_j = s_hat_mean[:, j]
                    scaling_factor = np.divide(alpha_p_k, s_hat_mean_j)

                    # Find full elasticities and average over all markets then output into matrix
                    full_elasticity = np.multiply(mean_j_times_k, scaling_factor)
                    average_elasticity = np.nanmean(full_elasticity, 0)
                    e[j, k] = -average_elasticity
                else:
                    # Find sj * (1 - sj)
                    s_hat_j = s_hat[:, j, :]
                    j_times_one_minus = np.multiply(s_hat_j, 1 - s_hat_j)
                    mean_j_times_one_minus = np.nanmean(j_times_one_minus, 1)

                    # Find negative alpha times p_j divided by sj
                    alpha_p_j = np.multiply(self.beta_bar_hat[0], self.data.x_1[:, j, 0])
                    s_hat_mean_j = s_hat_mean[:, j]
                    scaling_factor = np.divide(alpha_p_j, s_hat_mean_j)

                    # Find full elasticities and average over all markets then output into matrix
                    full_elasticity = np.multiply(mean_j_times_one_minus, scaling_factor)
                    average_elasticity = np.nanmean(full_elasticity, 0)
                    e[j, k] = average_elasticity
        return e

    # Function to back out marginal costs from the logit data (prices and estimated own-price elasticities)
    def marginal_costs(self):
        """
        Recover marginal costs from demand estimates using the pricing euqation derived via the Bertrand pricing
        game.

        """
        # Initialize marginal cost array
        mc_array = np.zeros((self.data.dims['J'], 1))

        # Find average price, shares, and elasticities over all markets
        for j in range(self.data.dims['J']):
            average_pj = np.mean(self.data.x_1[:, j, 0], 0)
            average_sj = np.mean(self.data.s[:, j], 0)
            average_elast = self.compute_elasticities()[j, j]

            # Set the marginal cost equal to the correct formula.
            mc_array[j, 0] = average_pj + (average_sj / average_elast)

        # Set marginal cost vector
        print(f"Average marginal costs = {mc_array}\n")
        self.c = mc_array

<<<<<<< HEAD
    def counterfactuals_logit(self):
        # Set parameters
        one_over_alpha = -1/self.beta_bar_hat[0]
        tolerance = 1e-6
        n_j = self.data.dims['J']
        shares_new = np.zeros((self.data.dims['T']*n_j, 1))
        prices_new = np.reshape(self.data.x_1[:, :, 0], (self.data.dims['T']*n_j, 1))
        numerator = np.zeros(n_j - 1)
        differences = np.zeros(n_j - 1)
        diff = np.repeat(np.inf, self.data.dims['T'])
        niter = 1

        # Make xi's
        x_1_beta_wide = np.matmul(self.data.x_1, self.beta_bar_hat)
        x_1_beta_long = np.reshape(x_1_beta_wide, (self.data.dims['T']*n_j, 1))
        xi = self.delta - x_1_beta_long

        # Make a long version of x
        x_long = np.reshape(self.data.x_1[:, :, 1], (self.data.dims['T']*n_j, 1))

        # Find profits and welfare before
        profits_pre = np.zeros(n_j)
        for i in range(n_j):
            profits_pre[i] = np.nanmean(self.data.s, 0)[i] * (np.nanmean(self.data.x_1[:, :, 0], 0)[i] - self.c[i, 0])

        welfare_pre = 0.577 - np.log(1 - sum(np.nanmean(self.data.s, 0)))

        # Loop over all 1000 markets
        for t in range(self.data.dims['T']):
            #print(t)
            while diff[t] > tolerance and niter < 10000:
                #print(niter)
                for i in range(n_j - 1):
                    # Find the numerator for all goods except good 1 (coded 0 in data)
                    numerator[i] = np.exp(self.beta_bar_hat[0]*prices_new[n_j*t+i+1, 0] + self.beta_bar_hat[1]*x_long[n_j*t+i+1, 0] + xi[n_j*t+i+1, 0])
                for i in range(n_j - 1):
                    shares_new[n_j*t+i+1] = numerator[i] / (sum(numerator) + 1)
                    newprice = self.c[i+1, 0] + one_over_alpha + shares_new[n_j*t+i+1]*(prices_new[n_j*t+i+1] - self.c[i+1, 0])
                    differences[i] = abs(prices_new[n_j*t+i+1] - newprice)
                    prices_new[n_j*t+i+1] = newprice
                diff[t] = max(differences)
                niter += 1
        prices_new_reshape = np.reshape(prices_new, (self.data.dims['T'], n_j))
        shares_new_reshape = np.reshape(shares_new, (self.data.dims['T'], n_j))
        print(np.nanmean(prices_new_reshape, 0))
        print(np.nanmean(shares_new_reshape, 0))

        # Find profits and welfare after
        profits_post = np.zeros(n_j)
        for i in range(n_j):
            profits_post[i] = np.nanmean(shares_new_reshape, 0)[i] * (np.nanmean(prices_new_reshape, 0)[i] - self.c[i, 0])

        welfare_post = 0.577 - np.log(1 - sum(np.nanmean(shares_new_reshape, 0)))

        # Change in profits and welfare
        profits_change = profits_post - profits_pre
        welfare_change = welfare_post - welfare_pre
        print(profits_change)
        print(welfare_change)

    def print_esimates(self, filename):
        pass
=======
    def print_estimates(self, filename, title, label):
        """
        Print estimates from the model into a latex file

        :param filename: Path to file output
        :param title: Caption for table
        :param label: Label for table
        """
        # Get interaction coefficient names
        interactions = ["$" + i[0] + " \times " + i[1] + "$" for i in
                        itertools.product(self.data.model_vars['d'], self.data.model_vars['x_2'])]

        # Get all variable names
        var_names = ["\emph{Linear parameters}"]
        var_names.extend(self.data.model_vars['x_1'])
        var_names.extend(["\emph{Interact hh and prod. char}"])
        var_names.extend(interactions)
        var_names.extend(["\emph{Random coefficients}"])
        random_coeff_names = ["$\gamma_{%i,%i}$" % (i + 1, j + 1) for i, j in
                              itertools.product(range(self.data.dims['K_3']), range(self.data.dims['K_3']))]
        var_names.extend(random_coeff_names)

        # Get all data
        data = [" "]
        data.extend(["%.2f" % i for i in self.beta_bar_hat])
        data.extend([" "])
        data.extend(["%.2f" % i for i in list(self.beta_o_hat.flatten())])
        data.extend([" "])
        data.extend(["%.2f" % i for i in list(self.beta_u_hat.flatten())])

        # Make pandas dataframe
        data_dict = {}
        data_dict[self.estimatortype.upper()] = data
        df = pd.DataFrame(data=data_dict, index=var_names)
        print(df)

        # Print to location
        df.to_latex(buf=filename,
                    caption=title, label=label, index=True, escape=False)

    def print_elasticities(self, filename, title, label, format_float):
        """
        Print latex table of elasticities to disk.

        :param filename: Path to output
        :param title: Title for latex table
        :param label: Label for latex table
        :param format_float: Format strings to correctly format table entries
        """
        # Make dataframe out of elasticities
        df = pd.DataFrame(self.elasticities)
        df.to_latex(buf=filename, header=[str(j + 1) for j in range(self.data.dims['J'])],
                    float_format=format_float, caption=title, label=label, index=False)


    def print_averages(self, filename, title, label, format_float):

        if self.data.spec == "blp":
            x_1 = np.nanmean(self.data.x_1,axis=0)
            s = np.transpose(np.nanmean(self.data.s,axis=0))
            data = {"Price" : x_1[:,0], "Quality" : x_1[:,1], "Share" : s}
            df = pd.DataFrame(data)
            df.to_latex(buf=filename,float_format=format_float, caption=title, label=label, index=False)


>>>>>>> 9182f57f
<|MERGE_RESOLUTION|>--- conflicted
+++ resolved
@@ -4,7 +4,6 @@
 from scipy.optimize import minimize
 import pandas as pd
 import itertools
-
 
 
 class Model:
@@ -471,14 +470,13 @@
         print(f"Average marginal costs = {mc_array}\n")
         self.c = mc_array
 
-<<<<<<< HEAD
     def counterfactuals_logit(self):
         # Set parameters
-        one_over_alpha = -1/self.beta_bar_hat[0]
+        one_over_alpha = -1 / self.beta_bar_hat[0]
         tolerance = 1e-6
         n_j = self.data.dims['J']
-        shares_new = np.zeros((self.data.dims['T']*n_j, 1))
-        prices_new = np.reshape(self.data.x_1[:, :, 0], (self.data.dims['T']*n_j, 1))
+        shares_new = np.zeros((self.data.dims['T'] * n_j, 1))
+        prices_new = np.reshape(self.data.x_1[:, :, 0], (self.data.dims['T'] * n_j, 1))
         numerator = np.zeros(n_j - 1)
         differences = np.zeros(n_j - 1)
         diff = np.repeat(np.inf, self.data.dims['T'])
@@ -486,11 +484,11 @@
 
         # Make xi's
         x_1_beta_wide = np.matmul(self.data.x_1, self.beta_bar_hat)
-        x_1_beta_long = np.reshape(x_1_beta_wide, (self.data.dims['T']*n_j, 1))
+        x_1_beta_long = np.reshape(x_1_beta_wide, (self.data.dims['T'] * n_j, 1))
         xi = self.delta - x_1_beta_long
 
         # Make a long version of x
-        x_long = np.reshape(self.data.x_1[:, :, 1], (self.data.dims['T']*n_j, 1))
+        x_long = np.reshape(self.data.x_1[:, :, 1], (self.data.dims['T'] * n_j, 1))
 
         # Find profits and welfare before
         profits_pre = np.zeros(n_j)
@@ -501,17 +499,20 @@
 
         # Loop over all 1000 markets
         for t in range(self.data.dims['T']):
-            #print(t)
+            # print(t)
             while diff[t] > tolerance and niter < 10000:
-                #print(niter)
+                # print(niter)
                 for i in range(n_j - 1):
                     # Find the numerator for all goods except good 1 (coded 0 in data)
-                    numerator[i] = np.exp(self.beta_bar_hat[0]*prices_new[n_j*t+i+1, 0] + self.beta_bar_hat[1]*x_long[n_j*t+i+1, 0] + xi[n_j*t+i+1, 0])
+                    numerator[i] = np.exp(
+                        self.beta_bar_hat[0] * prices_new[n_j * t + i + 1, 0] + self.beta_bar_hat[1] * x_long[
+                            n_j * t + i + 1, 0] + xi[n_j * t + i + 1, 0])
                 for i in range(n_j - 1):
-                    shares_new[n_j*t+i+1] = numerator[i] / (sum(numerator) + 1)
-                    newprice = self.c[i+1, 0] + one_over_alpha + shares_new[n_j*t+i+1]*(prices_new[n_j*t+i+1] - self.c[i+1, 0])
-                    differences[i] = abs(prices_new[n_j*t+i+1] - newprice)
-                    prices_new[n_j*t+i+1] = newprice
+                    shares_new[n_j * t + i + 1] = numerator[i] / (sum(numerator) + 1)
+                    newprice = self.c[i + 1, 0] + one_over_alpha + shares_new[n_j * t + i + 1] * (
+                                prices_new[n_j * t + i + 1] - self.c[i + 1, 0])
+                    differences[i] = abs(prices_new[n_j * t + i + 1] - newprice)
+                    prices_new[n_j * t + i + 1] = newprice
                 diff[t] = max(differences)
                 niter += 1
         prices_new_reshape = np.reshape(prices_new, (self.data.dims['T'], n_j))
@@ -522,7 +523,8 @@
         # Find profits and welfare after
         profits_post = np.zeros(n_j)
         for i in range(n_j):
-            profits_post[i] = np.nanmean(shares_new_reshape, 0)[i] * (np.nanmean(prices_new_reshape, 0)[i] - self.c[i, 0])
+            profits_post[i] = np.nanmean(shares_new_reshape, 0)[i] * (
+                        np.nanmean(prices_new_reshape, 0)[i] - self.c[i, 0])
 
         welfare_post = 0.577 - np.log(1 - sum(np.nanmean(shares_new_reshape, 0)))
 
@@ -534,7 +536,7 @@
 
     def print_esimates(self, filename):
         pass
-=======
+
     def print_estimates(self, filename, title, label):
         """
         Print estimates from the model into a latex file
@@ -589,15 +591,11 @@
         df.to_latex(buf=filename, header=[str(j + 1) for j in range(self.data.dims['J'])],
                     float_format=format_float, caption=title, label=label, index=False)
 
-
     def print_averages(self, filename, title, label, format_float):
 
         if self.data.spec == "blp":
-            x_1 = np.nanmean(self.data.x_1,axis=0)
-            s = np.transpose(np.nanmean(self.data.s,axis=0))
-            data = {"Price" : x_1[:,0], "Quality" : x_1[:,1], "Share" : s}
+            x_1 = np.nanmean(self.data.x_1, axis=0)
+            s = np.transpose(np.nanmean(self.data.s, axis=0))
+            data = {"Price": x_1[:, 0], "Quality": x_1[:, 1], "Share": s}
             df = pd.DataFrame(data)
-            df.to_latex(buf=filename,float_format=format_float, caption=title, label=label, index=False)
-
-
->>>>>>> 9182f57f
+            df.to_latex(buf=filename, float_format=format_float, caption=title, label=label, index=False)