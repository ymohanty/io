import numpy as np
from util.estimators import iv_2sls, ols
from util.utilities import get_lower_triangular
from scipy.optimize import minimize


# from util import


class Model:

    # Set up an instance of this class
    def __init__(self, data, estimatortype, estimopts={}):
        """
        Initial the model object

        :param data: The Data object
        :param estimatortype: One of ("mle","gmm","2sls")
        :param estimopts: Optional vector of estimation options for GMM/MLE. Set to defaults if not provided
        """
        # Assign data object
        self.data = data

        # Get modeltype (one of "blp","logit","micro")
        self.modeltype = self.data.spec

        # Get estimatortype ("mle","gmm")
        self.estimatortype = estimatortype

        # Get estimator options
        if estimopts == {}:
            self.estimopts = self.get_estim_opts()
        else:
            self.estimopts = estimopts

        # Random taste shocks
        self.nu = self.draw_random_shocks()

        # Initialize all parameter estimates
        self.beta = []  # K_1 + D x K_2 + K_3 (K_3 + 1)/2  (All param)
        self.beta_bar_hat = []  # K_1 x 1 (Linear param)
        self.beta_o_hat = []  # D x K_2 (Param on indiv. char) (Gamma in problem 2)
        self.beta_u_hat = []  # K_3 x K_3 (Random coefficients) (Gamma in problem 4)
        self.delta = []  # (T*J x 1)
        self.init_parameter_estimates()

        # initialize the elasticity matrix
        self.elasticities = []

    def get_estim_opts(self):
        """
        Set default estimator options

        :return estimopts: Dictionary containing estimator options
        """
        delta_init = np.random.randn(self.data.dims["T"], self.data.dims["J"])
        estimopts = {
            'stream': np.random.default_rng(2023),
            'num_sim': 50,
            'delta_tol': 1e-12,
            'delta_max_iter': 10000,
            'jac_tol': 1e-8,
            'delta_init': delta_init
        }

        return estimopts

    def init_parameter_estimates(self):
        """
        Initialize parameter estimates using the estimopts dictionary.
        """

        # Linear parameters
        self.beta_bar_hat = self.estimopts['stream'].uniform(-1, 1, self.data.dims["K_1"])
        # print(self.beta_bar_hat)

        # Parameters on interactions of observed household chararacteristics and product characteristics
        self.beta_o_hat = self.estimopts['stream'].uniform(-1, 1, (self.data.dims["D"], self.data.dims["K_2"]))
        # print(self.beta_o_hat)

        # Random coefficients (gamma)
        self.beta_u_hat = np.tril(
            self.estimopts['stream'].uniform(0, 1, (self.data.dims["K_3"], self.data.dims["K_3"])))
        # print(self.beta_u_hat)

        # Full parameter vector
        self.beta = np.concatenate((self.beta_bar_hat, self.beta_o_hat.flatten(), self.beta_u_hat.flatten()))
        self.beta = self.beta[self.beta != 0]

        # Mean indirect utility
        self.delta = self.estimopts['delta_init']

    def draw_random_shocks(self):
        """

        """
        return self.estimopts['stream'].standard_normal((self.data.dims['K_3'], self.estimopts['num_sim']))

    def get_model_market_shares(self, delta, beta_u, mean=True):
        """
        Recover analytic market shares using the logit expression. This function works with aggregate data;
        see get_indiv_choice_prob for predicted choice probabilities for individuals.

        :param delta: (T x J) matrix of mean indirect utilities by product and market
        :param beta_u: (K_3 x K_3) lower triangular matrix of random coefficients
        :param mean: (Bool) return numerically integrated choice probabilities
        :return cond_choice : (T x J) matrix of predicted market shares for each good j in market t
        """

        # Mean indirect utility delta (reshape (T x J) -> (T x J x S))
        delta = np.reshape(np.repeat(delta, self.estimopts['num_sim']),
                           (self.data.dims['T'], self.data.dims['J'], self.estimopts['num_sim']))

        # Unobserved individual taste variation
        x3_beta_u_hat = np.matmul(self.data.x_3, beta_u)
        x3_beta_u_hat_nu = np.matmul(x3_beta_u_hat, self.nu)

        # Deviation from mean indirect utility
        mu = x3_beta_u_hat_nu

        # Indirect conditional utility
        indirect_cond_util = delta + mu  # T x J x S
        # indirect_cond_util = np.clip(indirect_cond_util, None, 30)

        # Find numerator and denominator
        numer = np.exp(indirect_cond_util)
        denom = np.nansum(numer, 1, keepdims=True)
        denom = np.repeat(denom, self.data.dims['J'], axis=1)
        # np.testing.assert_array_less(numer, denom)

        # Divide to get a T x J x S matrix
        cond_choice = numer / (1 + denom)

        # Take the mean over all S simulations if we want to take the mean
        if mean:
            cond_choice = np.nanmean(cond_choice, 2)  # T x J x S -> T x J

        return cond_choice

    def get_indiv_choice_prob(self, delta, beta_o, agg=False):
        """
        Get individual choie probabilities using microdata.

        :param delta: (T x J) matrix of mean indirect utilities by market and product
        :param beta_o: (D x J) matrix of coefficients on interactions between household and product characteristics
        :param agg: (Bool) Return aggregate choice probabilities
        :return agg_choice, indiv_choice: Return either aggregate or individual choice probabilities
        """
        # Mean indirect utility delta (reshape (T x J) -> (T x J x I))
        delta = np.reshape(np.repeat(delta, self.data.dims['I']),
                           (self.data.dims['T'], self.data.dims['J'], self.data.dims['I']))

        # Observed individual taste variation
        d_beta_o = np.matmul(self.data.d, beta_o)
        d_beta_o_x = np.matmul(self.data.x_2, np.transpose(d_beta_o))

        # Deviation from mean indirect utility
        mu = d_beta_o_x

        # Indirect conditional utility
        indirect_cond_util = delta + mu  # T x J x I

        # Find numerator and denominator
        numer = np.exp(indirect_cond_util)
        denom = np.nansum(numer, 1, keepdims=True)
        denom = np.repeat(denom, self.data.dims['J'], axis=1)
        # np.testing.assert_array_less(numer, denom)

        # Divide to get a T x J x I matrix
        indiv_choice = numer / denom
        indiv_choice = np.transpose(indiv_choice, (2, 1, 0))[:, :, 0] # (T x J x I) --> (I x J x T)
        agg_choice = np.nanmean(indiv_choice,axis=0)

        # Return aggregate or individual choice probabilities
        if agg:
            return agg_choice
        else:
            return indiv_choice


    def get_delta(self, beta_u = [], beta_o = [], noisy=False):
        """

        :param beta_u:
        :param beta_o:
        :param noisy:
        :return:
        """
        diff = np.inf
        niter = 1
        delta = self.estimopts['delta_init']
        while diff > self.estimopts['delta_tol'] and niter < self.estimopts['delta_max_iter']:
            # print(f"Iter: {niter}")
            old_delta = delta
            if beta_o == []:
                delta = self.contraction_map(delta, beta_u=beta_u)
            else:
                delta = self.contraction_map(delta, beta_o=beta_o)

            diff = np.amax(abs(delta - old_delta))
            niter += 1

        if noisy:
            print(f"Converged with diff: {diff} and iterations: {niter}")
            print(delta[2, 3])

        return delta

    def contraction_map(self, delta, beta_u = [], beta_o = []):

        if beta_o == []:
            return delta + np.log(self.data.s) - np.log(self.get_model_market_shares(delta, beta_u))
        else:
            return delta + np.log(self.data.s) - np.log(self.get_indiv_choice_prob(delta, beta_o, agg=True))

    def get_moments(self, beta_u, W):

        # Recover linear parameters as a function of non-linear parameters via 2SLS
        delta = np.reshape(self.get_delta(beta_u), (self.data.dims['T'] * self.data.dims['J'], 1))
        X = np.reshape(self.data.x_1, (self.data.dims['T'] * self.data.dims['J'], self.data.dims['K_1']))
        Z = np.reshape(self.data.z, (self.data.dims['T'] * self.data.dims['J'], self.data.dims['Z']))
        exog_chars = np.reshape(self.data.x_1[:, :, 1], (self.data.dims['T'] * self.data.dims['J'], 1))
        Z_with_exog = np.append(Z, exog_chars, 1)
        beta_bar, X = iv_2sls(X, Z_with_exog, delta, include_constant=True, return_X=True)

        # Unobserved quality as a function of parameters
        xi = delta - X @ beta_bar

        # Quadratic form of xi and z
        G_hat = (np.transpose(xi) @ Z_with_exog)
        Q = G_hat @ W @ np.transpose(G_hat)

        return Q.flatten()[0]

    def get_likelihood(self, delta, beta_o):

        # Get individual choice probabilities
        prob_chosen_alt = np.zeros((self.data.dims['I'], 1))
        prob_all = self.get_indiv_choice_prob(delta, beta_o)

        # Get chosen alternative
        chosen_alt = self.data.micro_data[self.data.model_vars['c']]

        # Get the model predicted probability of the chosen alternative
        for i in range(self.data.dims['I']):
            prob_chosen_alt[i] = prob_all[i, chosen_alt[i] - 1]

        return -np.sum(np.log(prob_chosen_alt))

    def mle_objective(self, x, conc_out=False):

        if conc_out:
            beta_o = np.reshape(x,(self.data.dims['D'],self.data.dims['K_2']))
            delta = self.get_delta(beta_o=beta_o)
        else:
            delta = x[:self.data.dims['J']]
            beta_o = np.reshape(x[self.data.dims['J']:], (self.data.dims['D'], self.data.dims['K_2']))
        return self.get_likelihood(delta, beta_o)

    # Should we also pass a weighting matrix?
    def blp_objective(self, beta_u, W):

        # Break up parameter vector
        beta_u = get_lower_triangular(beta_u)
        return self.get_moments(beta_u, W)

    def estimate(self):

        # No need to do two-step since
        # we are not reporting std. errors
        if self.modeltype == "blp":
            self.estimate_blp()
        elif self.modeltype == "logit":
            if self.estimatortype == "gmm":
                self.estimate_blp()
            elif self.estimatortype == "2sls":
                self.estimate_logit()
        else:
            self.estimate_micro(conc_out=True)

    def estimate_blp(self):

        # GMM
        print("Estimating non-linear parameters...")
        beta_tilde_init = self.beta[self.data.dims['K_1']:]
        res = minimize(lambda x: self.blp_objective(x, np.eye(self.data.dims['Z'] + 1)), beta_tilde_init,
                       method='Nelder-Mead', bounds=((0, 10), (-1, 1), (-1, 1)))
        self.beta_u_hat = get_lower_triangular(res.x[self.data.dims['D'] * self.data.dims['K_2']:])
        print(f"The estimates of random coefficients = {self.beta_u_hat}")

        # 2SLS
        print("Estimating linear parameters...")
        self.delta = np.reshape(self.get_delta(self.beta_u_hat),
                                (self.data.dims['T'] * self.data.dims['J'], 1))

        X = np.reshape(self.data.x_1, (self.data.dims['T'] * self.data.dims['J'], self.data.dims['K_1']))
        Z = np.reshape(self.data.z, (self.data.dims['T'] * self.data.dims['J'], self.data.dims['Z']))
        exog_chars = np.reshape(self.data.x_1[:, :, 1], (self.data.dims['T'] * self.data.dims['J'], 1))
        Z_with_exog = np.append(Z, exog_chars, 1)
        self.beta_bar_hat = iv_2sls(X, Z_with_exog, self.delta, include_constant=True)[1:]
        print(f"The estimates of the linear parameters = {self.beta_bar_hat}")

    def estimate_logit(self):

        # Calculate the outside share by market
        outside_share = 1 - self.data.s.sum(axis=1, keepdims=True)

        # Compute log(s_j/s_0)
        share_by_outside_good = self.data.s / outside_share
        share_by_outside_good_long = np.reshape(share_by_outside_good, (6000, 1))
        log_shares_outside = np.log(share_by_outside_good_long)
        self.delta = log_shares_outside

        # Vectors of product characteristics and instruments
        X = np.reshape(self.data.x_1, (self.data.dims['T'] * self.data.dims['J'], self.data.dims['K_1']))
        Z = np.reshape(self.data.z, (self.data.dims['T'] * self.data.dims['J'], self.data.dims['Z']))
        Z = np.concatenate((Z, X[:, 1:]), axis=1)

        self.beta_bar_hat = iv_2sls(X, Z, log_shares_outside, include_constant=True)[1:]
        print(f"The estimates (logit) = {self.beta_bar_hat}")

    def estimate_micro(self, conc_out=False):

        print("Estimating mean indirect utilities and interactions by MLE...")

        # Recover MLE estimates of delta and Gamma
        if conc_out:
            x0 = self.beta_o_hat.flatten()
            res = minimize(lambda x: self.mle_objective(x, conc_out=True), x0, method='Nelder-Mead')
            self.beta_o_hat = np.reshape(res.x,(self.data.dims['D'],self.data.dims['K_2']))
            self.delta = np.transpose(self.get_delta(beta_o=self.beta_o_hat))
        else:
            x0 = np.concatenate((self.delta.flatten(), self.beta_o_hat.flatten())).ravel()
            res = minimize(self.mle_objective,x0,method='Nelder-Mead')
            self.delta = res.x[:self.data.dims['J']]
            self.beta_o_hat = np.reshape(res.x[self.data.dims['J']:],(self.data.dims['D'],self.data.dims['K_2']))

        print(res)
        print(f"The mean indirect utilities are given delta = {self.delta}")
        print(f"The interaction parameters are = {self.beta_o_hat}")

        # Recover OLS estimates of beta bar
        print(self.delta.shape)
        X = np.reshape(self.data.x_1,(self.data.dims['J'],self.data.dims['K_1']))
        self.beta_bar_hat = ols(X, self.delta, include_constant=True)[1:]
        print(f"The linear parameters are = {self.beta_bar_hat}")


    def compute_elasticities(self):
        # Initialize the elasticities
        e = np.zeros((self.data.dims['J'], self.data.dims['J']))

        # Find the predicted market shares, with and without taking the mean
        s_hat = self.get_model_market_shares(self.delta, self.beta_u_hat, mean=False)
        s_hat_mean = self.get_model_market_shares(self.delta, self.beta_u_hat)

        # Loop over all values of J and then over all values of K
        for j in range(self.data.dims['J']):
            for k in range(self.data.dims['J']):
                # Break it out by case for if j = k or not
                if j != k:
                    # Find separately for j and k then multiply and get mean
                    s_hat_j = s_hat[:, j, :]
                    s_hat_k = s_hat[:, k, :]
                    j_times_k = np.multiply(s_hat_j, s_hat_k)
                    mean_j_times_k = np.nanmean(j_times_k, 1)

                    # Find alpha times p_k divided by predicted sj
                    alpha_p_k = np.multiply(self.beta_bar_hat[0], self.data.x_1[:, k, 0])
                    s_hat_mean_j = s_hat_mean[:, j]
                    scaling_factor = np.divide(alpha_p_k, s_hat_mean_j)

                    # Find full elasticities and average over all markets then output into matrix
                    full_elasticity = np.multiply(mean_j_times_k, scaling_factor)
                    average_elasticity = np.nanmean(full_elasticity, 0)
                    e[j, k] = -average_elasticity
                else:
                    # Find sj * (1 - sj)
                    s_hat_j = s_hat[:, j, :]
                    j_times_one_minus = np.multiply(s_hat_j, 1 - s_hat_j)
                    mean_j_times_one_minus = np.nanmean(j_times_one_minus, 1)

                    # Find negative alpha times p_j divided by sj
                    alpha_p_j = np.multiply(self.beta_bar_hat[0], self.data.x_1[:, j, 0])
                    s_hat_mean_j = s_hat_mean[:, j]
                    scaling_factor = np.divide(alpha_p_j, s_hat_mean_j)

                    # Find full elasticities and average over all markets then output into matrix
                    full_elasticity = np.multiply(mean_j_times_one_minus, scaling_factor)
                    average_elasticity = np.nanmean(full_elasticity, 0)
                    e[j, k] = average_elasticity
        return e

<<<<<<< HEAD
=======
    # Function to back out marginal costs from the logit data (prices and estimated own-price elasticities)
    def marginal_costs(self):
        # Initialize marginal cost array
        mc_array = np.zeros((self.data.dims['J'], 1))

        # Find average price, shares, and elasticities over all markets
        for j in range(self.data.dims['J']):
            average_pj = np.mean(self.data.x_1[:, j, 0], 0)
            average_sj = np.mean(self.data.s[:, j], 0)
            average_elast = self.compute_elasticities()[j, j]

            # Set the marginal cost equal to the correct formula.
            mc_array[j, 0] = average_pj + (average_sj / average_elast)
        return mc_array

    def print_esimates(self, filename):
        pass

    def print_elasticities(self, filename):
        pass
>>>>>>> 6a4422f8
<|MERGE_RESOLUTION|>--- conflicted
+++ resolved
@@ -36,13 +36,16 @@
         # Random taste shocks
         self.nu = self.draw_random_shocks()
 
-        # Initialize all parameter estimates
+        # Initialize all demand parameter estimates
         self.beta = []  # K_1 + D x K_2 + K_3 (K_3 + 1)/2  (All param)
         self.beta_bar_hat = []  # K_1 x 1 (Linear param)
         self.beta_o_hat = []  # D x K_2 (Param on indiv. char) (Gamma in problem 2)
         self.beta_u_hat = []  # K_3 x K_3 (Random coefficients) (Gamma in problem 4)
         self.delta = []  # (T*J x 1)
         self.init_parameter_estimates()
+
+        # Marginal cost estimates
+        self.c = []
 
         # initialize the elasticity matrix
         self.elasticities = []
@@ -168,8 +171,8 @@
 
         # Divide to get a T x J x I matrix
         indiv_choice = numer / denom
-        indiv_choice = np.transpose(indiv_choice, (2, 1, 0))[:, :, 0] # (T x J x I) --> (I x J x T)
-        agg_choice = np.nanmean(indiv_choice,axis=0)
+        indiv_choice = np.transpose(indiv_choice, (2, 1, 0))[:, :, 0]  # (T x J x I) --> (I x J x T)
+        agg_choice = np.nanmean(indiv_choice, axis=0)
 
         # Return aggregate or individual choice probabilities
         if agg:
@@ -177,8 +180,7 @@
         else:
             return indiv_choice
 
-
-    def get_delta(self, beta_u = [], beta_o = [], noisy=False):
+    def get_delta(self, beta_u=[], beta_o=[], noisy=False):
         """
 
         :param beta_u:
@@ -206,7 +208,7 @@
 
         return delta
 
-    def contraction_map(self, delta, beta_u = [], beta_o = []):
+    def contraction_map(self, delta, beta_u=[], beta_o=[]):
 
         if beta_o == []:
             return delta + np.log(self.data.s) - np.log(self.get_model_market_shares(delta, beta_u))
@@ -250,7 +252,7 @@
     def mle_objective(self, x, conc_out=False):
 
         if conc_out:
-            beta_o = np.reshape(x,(self.data.dims['D'],self.data.dims['K_2']))
+            beta_o = np.reshape(x, (self.data.dims['D'], self.data.dims['K_2']))
             delta = self.get_delta(beta_o=beta_o)
         else:
             delta = x[:self.data.dims['J']]
@@ -275,6 +277,8 @@
                 self.estimate_blp()
             elif self.estimatortype == "2sls":
                 self.estimate_logit()
+
+            self.marginal_costs()
         else:
             self.estimate_micro(conc_out=True)
 
@@ -286,7 +290,7 @@
         res = minimize(lambda x: self.blp_objective(x, np.eye(self.data.dims['Z'] + 1)), beta_tilde_init,
                        method='Nelder-Mead', bounds=((0, 10), (-1, 1), (-1, 1)))
         self.beta_u_hat = get_lower_triangular(res.x[self.data.dims['D'] * self.data.dims['K_2']:])
-        print(f"The estimates of random coefficients = {self.beta_u_hat}")
+        print(f"The estimates of random coefficients = {self.beta_u_hat}\n")
 
         # 2SLS
         print("Estimating linear parameters...")
@@ -298,7 +302,7 @@
         exog_chars = np.reshape(self.data.x_1[:, :, 1], (self.data.dims['T'] * self.data.dims['J'], 1))
         Z_with_exog = np.append(Z, exog_chars, 1)
         self.beta_bar_hat = iv_2sls(X, Z_with_exog, self.delta, include_constant=True)[1:]
-        print(f"The estimates of the linear parameters = {self.beta_bar_hat}")
+        print(f"The estimates of the linear parameters = {self.beta_bar_hat}\n")
 
     def estimate_logit(self):
 
@@ -317,7 +321,7 @@
         Z = np.concatenate((Z, X[:, 1:]), axis=1)
 
         self.beta_bar_hat = iv_2sls(X, Z, log_shares_outside, include_constant=True)[1:]
-        print(f"The estimates (logit) = {self.beta_bar_hat}")
+        print(f"The estimates (logit) = {self.beta_bar_hat}\n")
 
     def estimate_micro(self, conc_out=False):
 
@@ -327,24 +331,22 @@
         if conc_out:
             x0 = self.beta_o_hat.flatten()
             res = minimize(lambda x: self.mle_objective(x, conc_out=True), x0, method='Nelder-Mead')
-            self.beta_o_hat = np.reshape(res.x,(self.data.dims['D'],self.data.dims['K_2']))
+            self.beta_o_hat = np.reshape(res.x, (self.data.dims['D'], self.data.dims['K_2']))
             self.delta = np.transpose(self.get_delta(beta_o=self.beta_o_hat))
         else:
             x0 = np.concatenate((self.delta.flatten(), self.beta_o_hat.flatten())).ravel()
-            res = minimize(self.mle_objective,x0,method='Nelder-Mead')
+            res = minimize(self.mle_objective, x0, method='Nelder-Mead')
             self.delta = res.x[:self.data.dims['J']]
-            self.beta_o_hat = np.reshape(res.x[self.data.dims['J']:],(self.data.dims['D'],self.data.dims['K_2']))
+            self.beta_o_hat = np.reshape(res.x[self.data.dims['J']:], (self.data.dims['D'], self.data.dims['K_2']))
 
         print(res)
-        print(f"The mean indirect utilities are given delta = {self.delta}")
-        print(f"The interaction parameters are = {self.beta_o_hat}")
+        print(f"The mean indirect utilities are given delta = {self.delta}\n")
+        print(f"The interaction parameters are = {self.beta_o_hat}\n")
 
         # Recover OLS estimates of beta bar
-        print(self.delta.shape)
-        X = np.reshape(self.data.x_1,(self.data.dims['J'],self.data.dims['K_1']))
+        X = np.reshape(self.data.x_1, (self.data.dims['J'], self.data.dims['K_1']))
         self.beta_bar_hat = ols(X, self.delta, include_constant=True)[1:]
-        print(f"The linear parameters are = {self.beta_bar_hat}")
-
+        print(f"The linear parameters are = {self.beta_bar_hat}\n")
 
     def compute_elasticities(self):
         # Initialize the elasticities
@@ -391,8 +393,6 @@
                     e[j, k] = average_elasticity
         return e
 
-<<<<<<< HEAD
-=======
     # Function to back out marginal costs from the logit data (prices and estimated own-price elasticities)
     def marginal_costs(self):
         # Initialize marginal cost array
@@ -406,11 +406,10 @@
 
             # Set the marginal cost equal to the correct formula.
             mc_array[j, 0] = average_pj + (average_sj / average_elast)
-        return mc_array
+
+        # Set marginal cost vector
+        print(f"Average marginal costs = {mc_array}\n")
+        self.c = mc_array
 
     def print_esimates(self, filename):
-        pass
-
-    def print_elasticities(self, filename):
-        pass
->>>>>>> 6a4422f8
+        pass