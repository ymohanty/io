--- conflicted
+++ resolved
@@ -81,7 +81,7 @@
 
         # Random coefficients (gamma)
         self.beta_u_hat = np.tril(
-            self.estimopts['stream'].uniform(-1, 0, (self.data.dims["K_3"], self.data.dims["K_3"])))
+            self.estimopts['stream'].uniform(0, 1, (self.data.dims["K_3"], self.data.dims["K_3"])))
         # print(self.beta_u_hat)
 
         # Full parameter vector
@@ -101,7 +101,6 @@
         """
 
         :param delta: (T x J) matrix of mean indirect utilities by product and market
-        :param beta_o: (D x K_2) matrix of coefficients on household/individual characteristics
         :param beta_u: (K_3 x K_3) lower triangular matrix of random coefficients
         :param mean: return numerically integrated choice probabilities
         :return cond_choice : (T x J) matrix of predicted market shares for each good j in market t
@@ -120,49 +119,44 @@
 
         # Indirect conditional utility
         indirect_cond_util = delta + mu  # T x J x S
-        indirect_cond_util = np.clip(indirect_cond_util, None, 35)
-
-        # Find numerator and denominator
-        numer = np.exp(indirect_cond_util) 
-        denom = np.nansum(numer, 1, keepdims=True)
-        denom = np.repeat(denom, self.data.dims['J'], axis=1)
-        np.testing.assert_array_less(numer, denom)
-
-        # Divide to get a T x J x S matrix
-<<<<<<< HEAD
-        cond_choice = numer /  (1+ denom)
-=======
-        cond_choice = numer / (1 + denom)
-        # print(cond_choice)
->>>>>>> 26a3f9c3
-
-        # Take the mean over all S simulations if we want to take the mean
-        if mean:
-            cond_choice = np.nanmean(cond_choice, 2)  # T x J x S -> T x J
-
-        return cond_choice
-
-    def get_indiv_choice_prob(self, delta, beta_o):
-
-        # Mean indirect utility delta (reshape (T x J) -> (T x J x I))
-        delta = np.reshape(np.repeat(delta, self.data.dims['I']),
-                           (self.data.dims['T'], self.data.dims['J'], self.data.dims['I']))
-
-        # Observed individual taste variation
-        d_beta_o = np.matmul(self.data.d, beta_o)
-        d_beta_o_x = np.matmul(self.data.x_2, np.transpose(d_beta_o))
-
-        # Deviation from mean indirect utility
-        mu = d_beta_o_x
-
-        # Indirect conditional utility
-        indirect_cond_util = delta + mu  # T x J x S
+        #indirect_cond_util = np.clip(indirect_cond_util, None, 30)
 
         # Find numerator and denominator
         numer = np.exp(indirect_cond_util)
         denom = np.nansum(numer, 1, keepdims=True)
         denom = np.repeat(denom, self.data.dims['J'], axis=1)
-        np.testing.assert_array_less(numer, denom)
+        # np.testing.assert_array_less(numer, denom)
+
+        # Divide to get a T x J x S matrix
+        cond_choice = numer / (1 + denom)
+
+        # Take the mean over all S simulations if we want to take the mean
+        if mean:
+            cond_choice = np.nanmean(cond_choice, 2)  # T x J x S -> T x J
+
+        return cond_choice
+
+    def get_indiv_choice_prob(self, delta, beta_o):
+
+        # Mean indirect utility delta (reshape (T x J) -> (T x J x I))
+        delta = np.reshape(np.repeat(delta, self.data.dims['I']),
+                           (self.data.dims['T'], self.data.dims['J'], self.data.dims['I']))
+
+        # Observed individual taste variation
+        d_beta_o = np.matmul(self.data.d, beta_o)
+        d_beta_o_x = np.matmul(self.data.x_2, np.transpose(d_beta_o))
+
+        # Deviation from mean indirect utility
+        mu = d_beta_o_x
+
+        # Indirect conditional utility
+        indirect_cond_util = delta + mu  # T x J x S
+
+        # Find numerator and denominator
+        numer = np.exp(indirect_cond_util)
+        denom = np.nansum(numer, 1, keepdims=True)
+        denom = np.repeat(denom, self.data.dims['J'], axis=1)
+        #np.testing.assert_array_less(numer, denom)
 
         # Divide to get a T x J x I matrix
         indiv_choice = numer / (1 + denom)
@@ -193,19 +187,12 @@
     def get_moments(self, beta_u, W):
 
         # Recover linear parameters as a function of non-linear parameters via 2SLS
-<<<<<<< HEAD
-        delta = np.reshape(self.get_delta(beta_o, beta_u), (self.data.dims['T']*self.data.dims['J'],1))
+        delta = np.reshape(self.get_delta(beta_u), (self.data.dims['T']*self.data.dims['J'],1))
         X = np.reshape(self.data.x_1,(self.data.dims['T']*self.data.dims['J'],self.data.dims['K_1']))
         Z = np.reshape(self.data.z,(self.data.dims['T']*self.data.dims['J'],self.data.dims['Z']))
         exog_chars = np.reshape(self.data.x_1[:, :, 1], (self.data.dims['T']*self.data.dims['J'],1))
         Z_with_exog = np.append(Z, exog_chars, 1)
-        beta_bar = iv_2sls(X,Z_with_exog,delta)
-=======
-        delta = np.reshape(self.get_delta(beta_u), (self.data.dims['T'] * self.data.dims['J'], 1))
-        X = np.reshape(self.data.x_1, (self.data.dims['T'] * self.data.dims['J'], self.data.dims['K_1']))
-        Z = np.reshape(self.data.z, (self.data.dims['T'] * self.data.dims['J'], self.data.dims['Z']))
-        beta_bar = iv_2sls(X, Z, delta)
->>>>>>> 26a3f9c3
+        beta_bar, X = iv_2sls(X, Z_with_exog, delta, include_constant=True, return_X=True)
 
         # Unobserved quality as a function of parameters
         xi = delta - X @ beta_bar
@@ -235,26 +222,10 @@
         elif self.modeltype == "logit":
             if self.estimatortype == "gmm":
                 self.estimate_blp()
-<<<<<<< HEAD
-            elif self.estimatortype=="2sls":
-                self.estimate_logit()
-
-=======
             elif self.estimatortype == "2sls":
                 self.estimate_logit()
->>>>>>> 26a3f9c3
         else:
             pass
-
-    def estimate_logit(self):
-        outside_share = 1 - self.data.s.sum(axis=1, keepdims=True)
-        share_by_outside_good = self.data.s / outside_share
-        share_by_outside_good_long = np.reshape(share_by_outside_good, (6000, 1))
-        log_shares_outside = np.log(share_by_outside_good_long)
-        X = np.reshape(self.data.x_1, (self.data.dims['T'] * self.data.dims['J'], self.data.dims['K_1']))
-        Z = np.reshape(self.data.z, (self.data.dims['T'] * self.data.dims['J'], self.data.dims['Z']))
-        self.beta_bar_hat = iv_2sls(X, Z, log_shares_outside)
-        print(f"The estimates (logit) = {self.beta_bar_hat}")
 
     def estimate_blp(self):
 
@@ -262,7 +233,7 @@
         print("Estimating non-linear parameters...")
         beta_tilde_init = self.beta[self.data.dims['K_1']:]
         res = minimize(lambda x: self.blp_objective(x, np.eye(self.data.dims['Z']+1)), beta_tilde_init,
-                       method='Nelder-Mead')
+                       method='Nelder-Mead',bounds=((0,10),(-1,1),(-1,1)))
         self.beta_u_hat = get_lower_triangular(res.x[self.data.dims['D'] * self.data.dims['K_2']:])
         print(f"The estimates of random coefficients = {self.beta_u_hat}")
 
@@ -275,10 +246,9 @@
         Z = np.reshape(self.data.z, (self.data.dims['T'] * self.data.dims['J'], self.data.dims['Z']))
         exog_chars = np.reshape(self.data.x_1[:, :, 1], (self.data.dims['T'] * self.data.dims['J'], 1))
         Z_with_exog = np.append(Z, exog_chars, 1)
-        self.beta_bar_hat = iv_2sls(X, Z_with_exog, self.delta, include_constant=True)
+        self.beta_bar_hat = iv_2sls(X, Z_with_exog, self.delta, include_constant=True)[1:]
         print(f"The estimates of the linear parameters = {self.beta_bar_hat}")
 
-<<<<<<< HEAD
     def estimate_logit(self):
 
         # Calculate the outside share by market
@@ -294,12 +264,10 @@
         Z = np.reshape(self.data.z, (self.data.dims['T'] * self.data.dims['J'], self.data.dims['Z']))
         Z = np.concatenate((Z, X[:,1:]),axis=1)
 
-        self.beta_bar_hat = iv_2sls(X, Z, log_shares_outside, include_constant=True)
+        self.beta_bar_hat = iv_2sls(X, Z, log_shares_outside, include_constant=True)[1:]
         print(f"The estimates (logit) = {self.beta_bar_hat}")
 
 
-=======
->>>>>>> 26a3f9c3
     def compute_elasticities(self):
         # Initialize the elasticities
         e = np.zeros((self.data.dims['J'], self.data.dims['J']))
